--- conflicted
+++ resolved
@@ -558,13 +558,8 @@
         [] ->
             {[], Value};
         FieldNames ->
-<<<<<<< HEAD
             case check_map_key_name(NameType, FieldNames) of
                 ok ->
-=======
-            case get_invalid_name(FieldNames, Opts) of
-                [] ->
->>>>>>> 3bb48311
                     %% All objects in this map should share the same schema.
                     NewSc = hocon_schema:override(
                         FieldSchema,
@@ -575,16 +570,8 @@
                     do_map(NewFields, Value, Opts, NewSc);
                 {error, Meta} ->
                     Context =
-<<<<<<< HEAD
                         Meta#{
                             reason => invalid_map_key
-=======
-                        #{
-                            reason => invalid_map_key,
-                            expected_data_type => ?MAP_KEY_RE,
-                            hint => "map keys must have less than 255 bytes",
-                            got => InvalidNames
->>>>>>> 3bb48311
                         },
                     {validation_errs(Opts, Context), Value}
             end
@@ -1313,7 +1300,6 @@
             }}
     end.
 
-<<<<<<< HEAD
 check_map_key_name(NameType, Names) ->
     Validator = get_map_key_name_validator(NameType),
     check_map_key_name2(Validator, Names).
@@ -1351,30 +1337,16 @@
                 got => Name
             }};
         _ ->
-            ok
-    end.
-=======
-get_invalid_name(Names, Opts) ->
-    AtomKey =
-        case maps:get(atom_key, Opts, false) of
-            true -> true;
-            {true, unsafe} -> true;
-            _ -> false
-        end,
-    lists:filter(
-        fun(F) ->
-            DoesNotMatchRE =
-                try
-                    nomatch =:= re:run(F, ?MAP_KEY_RE)
-                catch
-                    _:_ -> false
-                end,
-            TooLong = AtomKey andalso string:length(F) > 255,
-            DoesNotMatchRE orelse TooLong
-        end,
-        Names
-    ).
->>>>>>> 3bb48311
+            case string:length(Name) > 255 of
+                true ->
+                    {error, #{
+                        hint => "map keys must have less than 255 bytes",
+                        got => Name
+                    }};
+                _ ->
+                    ok
+            end
+    end.
 
 fmt_field_names(Names) ->
     do_fmt_field_names(lists:sort(lists:map(fun str/1, Names))).
