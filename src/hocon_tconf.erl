--- conflicted
+++ resolved
@@ -1134,17 +1134,13 @@
 
 get_invalid_name(Names) ->
     lists:filter(
-        fun(F) ->
-<<<<<<< HEAD
-            nomatch =:= re:run(F, ?MAP_KEY_RE)
-=======
+        fun(F) ->            
             nomatch =:=
                 try
-                    re:run(F, "^[A-Za-z0-9]+[A-Za-z0-9-_]*$")
+                    re:run(F, ?MAP_KEY_RE)
                 catch
                     _:_ -> nomatch
                 end
->>>>>>> 33514938
         end,
         Names
     ).
